{
  "name": "@remult/core",
  "schematics": "./schematics/collection.json",
<<<<<<< HEAD
  "version": "2.2.13",
=======
  "version": "2.3.16",
>>>>>>> ff7dd920
  "description": "remult core lib",
  "license": "MIT",
  "author": {
    "name": "Noam Honig"
  },
  "dependencies": {
    "uuid": "^3.3.2",
    "body-parser": "^1.18.3"
  }
}<|MERGE_RESOLUTION|>--- conflicted
+++ resolved
@@ -1,11 +1,7 @@
 {
   "name": "@remult/core",
   "schematics": "./schematics/collection.json",
-<<<<<<< HEAD
-  "version": "2.2.13",
-=======
   "version": "2.3.16",
->>>>>>> ff7dd920
   "description": "remult core lib",
   "license": "MIT",
   "author": {
