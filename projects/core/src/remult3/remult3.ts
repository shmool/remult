
import { FieldMetadata } from "../column-interfaces";
import { IterateToArrayOptions, Unobserve } from "../context";
import { EntityOptions as EntityOptions } from "../entity";
import { Filter } from "../filter/filter-interfaces";
import { Sort, SortSegment } from "../sort";
import { entityEventListener } from "../__EntityValueProvider";




/*
## Should work
[] when added DataControl decorator for category id - lost caption
[V] adapt value converter
[V] add display value to value converter
[V] remove readonly from columnDefs - and hijack it in Remult Angular
[V] make value list return a converter + benefits (Getoptions etc...)
[V] separate column and defs - defs will be property of column
[V] fix tests relevant to finding out the relationship between crud and specific apis,"allow api read depends also on api crud"
[V] "dbname of entity can use column names"
[V] test-paged-foreach
[V] fix validate to have the same parameter order as other things
[V] fix _items, to go away.
[V] "test make sort unique" - both tests
[V] fix allowApiUpdate for column to support additional info - so we can do only on new rows etc...
[V] "apiRequireId"
[V] return the test that was disabled by moving the server expression to remult 3- "get based on id virtual column async"
[V] consider sqlExpression where does it get the column name - see "test-sql-expression.spec.ts" line 41,47
[V] original data should reflect the values after server expressions
[V] replace method not allowed with forbidden - when something is not allowed
[V] add reflect metadata to dependencies
[V] prevent jobsInQueue to register as an api entity - it's not one
[V] think of id entity.
[V] rename `name` to `key` in Entity Settings
[V] replace entitydefs.name = key.
[V] rename allow api crud
[V] value converter no longer lambda
[V] caption - lambda
[V] storable to field Type
[V] value list field Type
[V] upgrade to angular 9 and ts 3.7

[V] column to field
[V] decimal field
[V] date only field

[V] remove get set from context
[V] remove server context from public
[V] change idfield to idMetadata and move logic in.
[V] move classType to it's own file and remove it from index.
[V] move set to it's own file
[V] move input types to it's own files.
[V] move url builder to it's own type
[V] move server function to server method.
[V] rename terminology from ServerMethod to BackendMethod
[V] rename onserver to backend
[V] change server function allowed to be entity allowed
[V] change entityallowed to InstanceAllowed.
[V] remove controller Allowed
[V] move utility functions to utilities. (get value or expression etc...)
[V] change controller to just recieve a key parameters



[] ?add tojson and from json to FieldDefinitions
[] support toJSON in entityBase
[V] support settings of entity values with plain JSON objects, and figuring out their id.
[V] setting value of entity with a plain id/string should work also.
[] dbAutoIncrementId for Array databases- int and string guid
[] add code that entity relation can be tested for null - and it'll not perform fetch.

[] instead of row, use entity
[V] test data control with number, make sure it updates on blur

[V] use helmet instead of force https
[V] fix timeout by using a repeat mechanism in context.
[X] test dateonly field decorator  on function parameter
[X] "bool column doesn't need contains, isin and is not in"




## TODO

[V] "test object column"
[V] review repository api - and consider moving stuff to defs
[V] fix extends to be smarter
[V] "order by api"
[X] test default value set in the pojo itself: a=0;
[X] completed = false; didn't serialize as false to json
[V] fix shit with running on server - it gets it wrong in too many cases (React etc...)
[V] make the entity error, include the message of any exception on save - and use it in the angular todo as the error.
[V] FieldOptions.Lazy
[V] add load to find and iterate, where you specify the columns you want loaded.
[V] find id - add useCache second parameter.
[V] FindOne and FindOrCreate should consider cache.
[V] remove lookupid async and lookup async
[V] add createIfNotFound?:boolean; to FindFirstOptions and delete FindOrCreate
[V] eliminate lookup and get id by making find first cached - move lookup to remult angular
[] fix react remult demo to loose the load fields




## Server Controller
[V] rebuild validation model for ServerMethod

## closed list column
[V] "Closed List  column"
[V] "test value list type"
[V] value list "works with automatic id"
[V] revive value list column tests "get array works with filter in body","get array works with filter in body and in array statement","get array works with filter in body and or statement"
[V]"getArray works with filter and in with closed list columns"
[V]"getArray works with filter and multiple values with closed list columns"

## compound id column
[V] "compound id"
[V] reconsider the IdColumn member - might make sense to remove it
[] sql database, update of row where id is not named id is compromised

## review with Yoni
[] should save, undo changes and reload load all non lazy fields or based on the load in the original query?
### questions about find with create
[] should the new row created when not found enter the cache?
[] should cache empty results?
[] find with create and cache, and then find without create and with cache - should return the cache?

[] "negative decimal" - inputValue
[] "Number is always a number"
    [] "test number is always number"
    [] test number is always a number - settings value with any string, and then doing math options for it.
[] consider the setting decimal digits, instead might be useful to determine db storage - replaced with db type
[V] validationError is now called error
[] the inconsistenacy beyween Date and DateTime - in our naming and also with input management

[] consider DbAutoIncrement to decorator
[] reconsider idColumn - maybe internalize it.
[V] rowHelper naming
[] reconsider Item and Entity.
[V] ColumnDefinitions vs ColumnOptions and same for entity
[] apiDataFilter
[] fixedFilter
[] consider a column that is saved to more than one column in the db
[] included display value and input type also in value converter - ias it is relevant to date only, and also value list
[] i make errors with the order of the generic parameters, entity, column and vice versa
[V] reconsider all the where stuff - just searh references for AndFilter to see the problem
[] make where awaitable
[] reconsider the custom filter with the FD
[] talk about allow null for date, object types, etc...
[] when using a value list column - it generates an int column with allow null, and no options to set it as allow null false and default value for now on the create table script
[] consider adding the count value in the response of the array
[] talk about forgetting the :type on fields - it's dangerous and can lead to debug issues - on the other hand we want some default - not sure if we should scream
[] talk about familyDeliveries.$.courier.hasValue - to see if it was set without loading the row
[] talk about await Promise.all(existingFamilies.map(f => f.$.distributionCenter.load())); that was needed before checking if the distribution center is allowed for the user
[] talk some more about value change, since in the current implementation, an update through click doesn't fire it
[] talk about typescript loosing types in a case of self reference - in this sample, the visible that references the grid - breaks the typing
```
 grid = new GridSettings(this.context.for(Products), {
    allowCrud: true,
    where:x=>x.name.contains("1"),
    gridButtons:[{
      name:'dosomething',
      visible:()=>this.grid.selectedRows.length>0
    }]
  });
```
[] talk about $.find('name') vs $['name']
[]c.defs.valueConverter !== DateOnlyValueConverter
[] rethink compoundid and idmetadata to encapsulate some of the ugliness of ids.


## context related:
[] entity allowed gets entity as second parameter, because allowed always get the context as first parameter
[] rename context to remult
[] with regards to the context init and setting the different things - maybe we should add an option to fail there and fail the request - for example in case the user info was updated since the last token was given and he has no rights any more etc...
[] consider the case when initing context, and cashing rows between requests, you might get a save to a context of a request two hours ago.
[] custom context 
[] consider the name FilterFactories to be EntityFilterFactories
[] add to entity options a lambda that gets context and returns data provider.
[] talk about isvalid that gives you indication of the data is valid etc....

[] consider an option of running it all in the browser, for the development start, just like weve done with the json database


## things that came up during react:
[V] reflect metadata doesn't work in react
[V] talk about moving the multiple articles function to articleModel file ,caused a server bug
[V] talk about duplicate value test, should happen only on server?
[x] talk about typing problem when using entity base - https://github.com/microsoft/TypeScript/issues/34933


[] rename get cached by id async to findfirst with a second parameter of disable cache.
[V] consider making all entity field, by default automatically loaded - and disable it if wanted - will be easier to understand
[V] talk about the entity field not loaded in allowApiUpdate that broke the code.


[] review weird typing issue with article payload action that failed for some reason
<<<<<<< HEAD
[] make the entity error, include the message of any exception on save - and use it in the angular todo as the error.
[] in the react todo demo - it's very strict from typescript perspective
  [] can't assign null to string etc...
=======

[] talk about invoking client side validation

>>>>>>> 6a399d08





## context stuff:
    * repository for
    * current user
        *  is signed in
        * is allowed
        * basic current user info
        * setuser
        * add listener to user
    * map (getter and setter of stuff)
    * onServer (let's you know you're on the server)
    * Info about request

## consider if needed

[] consider the case where the name in restapi (json name) of a column is different from it's member - see commented test "json name is important"
[] reconsider if setting a value, clears the error member - see test ""validation clears on change"", "get based on id virtual column"
[] consider the previous functionalty of being aware of the id column type of the entity, to allow a short id lookup
[] apiRequireId = reconsider, maybe give more flexibility(filter orderid on orderdetails) etc...

[] fails because author is undefined. allowApiDelete: (context, comment) => comment.author.username == context.user.id,

## remult angular
[V] fix grid filter helper when filtering on a datetime column - to filter between today and tomorrow
[V] fix grid filter on string to be contains if not force equals - and same for object
[V] "test column value change"
[V]"test filter works with user filter"
[V]"test filter works with selected rows"
[V]"test select rows in page is not select all"
[V] "column drop down"
[V] "column drop down with promise"
[V] "column drop down with promise"
[V] "sort is displayed right on start"
[V] "sort is displayed right"
[V] "column drop down 1"
[V] "works ok with filter"
[V] "uses a saparate column"
[V] redesign extend 
[V] fix ignore id in id Entity
[V] fix sort method on grid settings
[V] fix getColumnsFromObject and it's usages
[V] make sure that column will be readonly if allowApiUpdateIsFalse
[V] data area with local columns "get value function works"
    [V] "test consolidate"
    [V] "works without entity"
    [V] "get value function works"

## remult angular future
[] change the getValue - to  displayValue
[] change the input type to support code+value, displayValueOnly











*/


export interface EntityRef<entityType> {
    hasErrors(): boolean;
    undoChanges();
    save(): Promise<entityType>;
    reload(): Promise<entityType>;
    delete(): Promise<void>;
    isNew(): boolean;
    wasChanged(): boolean;
    wasDeleted(): boolean;
    fields: Fields<entityType>;
    error: string;
    getId(): any;
    repository: Repository<entityType>;
    metadata: EntityMetadata<entityType>
    toApiJson(): any;
}
export type Fields<entityType> = {
    [Properties in keyof entityType]: FieldRef<entityType[Properties], entityType>
} & {
    find(col: FieldMetadata): FieldRef<any, entityType>,
    [Symbol.iterator]: () => IterableIterator<FieldRef<any, entityType>>



}
export type FieldsMetadata<entityType> = {
    [Properties in keyof entityType]: FieldMetadata
} & {
    find(col: FieldMetadata): FieldMetadata,
    [Symbol.iterator]: () => IterableIterator<FieldMetadata>


}


export type SortSegments<entityType> = {
    [Properties in keyof entityType]: SortSegment & { descending(): SortSegment }
}

export interface FieldRef<valueType, entityType = any> {
    inputType: string;
    error: string;
    displayValue: string;
    value: valueType;
    originalValue: valueType;
    inputValue: string;
    wasChanged(): boolean;
    entityRef: EntityRef<entityType>;
    container: entityType;
    metadata: FieldMetadata<entityType>;
    load(): Promise<valueType>;
}
export interface IdMetadata<entityType = any> {

    field: FieldMetadata<any>;
    getIdFilter(id: any): Filter;
    isIdField(col: FieldMetadata): boolean;
    createIdInFilter(items: entityType[]): Filter;

}

export interface EntityMetadata<entityType = any> {
    readonly idMetadata: IdMetadata<entityType>;
    readonly key: string,
    readonly dbName: string,
    readonly fields: FieldsMetadata<entityType>,
    readonly caption: string;
    readonly options: EntityOptions;
}
export interface Repository<entityType> {
    fromJson(x: any, isNew?: boolean): Promise<entityType>;
    metadata: EntityMetadata<entityType>;
    find(options?: FindOptions<entityType>): Promise<entityType[]>;
    iterate(options?: EntityWhere<entityType> | IterateOptions<entityType>): IterableResult<entityType>;
    findFirst(where?: EntityWhere<entityType> | FindFirstOptions<entityType>): Promise<entityType>;
    findId(id: any, options?: FindFirstOptionsBase<entityType>): Promise<entityType>;
    count(where?: EntityWhere<entityType>): Promise<number>;
    create(item?: Partial<entityType>): entityType;
    getEntityRef(item: entityType): EntityRef<entityType>;
    save(item: entityType): Promise<entityType>;
    delete(item: entityType): Promise<void>;
    addEventListener(listener: entityEventListener<entityType>): Unobserve;
}
export interface FindOptions<entityType> extends FindOptionsBase<entityType> {

    /** Determines the number of rows returned by the request, on the browser the default is 25 rows 
     * @example
     * this.products = await this.context.for(Products).find({
     *  limit:10,
     *  page:2
     * })
    */
    limit?: number;
    /** Determines the page number that will be used to extract the data 
     * @example
     * this.products = await this.context.for(Products).find({
     *  limit:10,
     *  page:2
     * })
    */
    page?: number;
    __customFindData?: any;

}
/** Determines the order of rows returned by the query.
 * @example
 * await this.context.for(Products).find({ orderBy: p => p.name })
 * @example
 * await this.context.for(Products).find({ orderBy: p => [p.price, p.name])
 * @example
 * await this.context.for(Products).find({ orderBy: p => [{ field: p.price, descending: true }, p.name])
 */
export declare type EntityOrderBy<entityType> = (entity: SortSegments<entityType>) => SortSegment[] | SortSegment;

/**Used to filter the desired result set
 * @example
 * where: p=> p.availableFrom.isLessOrEqualTo(new Date()).and(p.availableTo.isGreaterOrEqualTo(new Date()))
 */
export declare type EntityWhere<entityType> = ((entityType: FilterFactories<entityType>) => (Filter | Filter[] | EntityWhere<entityType>)) | EntityWhere<entityType>[];





export interface FilterFactory<valueType> {
    isEqualTo(val: valueType): Filter;
    isDifferentFrom(val: valueType);
    isIn(val: valueType[]): Filter;
    isNotIn(val: valueType[]): Filter;
}

export interface ComparisonFilterFactory<valueType> extends FilterFactory<valueType> {


    isLessOrEqualTo(val: valueType): Filter;
    isLessThan(val: valueType): Filter;
    isGreaterThan(val: valueType): Filter;
    isGreaterOrEqualTo(val: valueType): Filter;
}
export interface ContainsFilterFactory<valueType> extends FilterFactory<valueType> {
    contains(val: string): Filter;
}

export type FilterFactories<entityType> = {
    [Properties in keyof entityType]: entityType[Properties] extends number | Date ? ComparisonFilterFactory<entityType[Properties]> :
    entityType[Properties] extends string ? (ContainsFilterFactory<entityType[Properties]> & ComparisonFilterFactory<entityType[Properties]>) :
    ContainsFilterFactory<entityType[Properties]>
}
export interface LoadOptions<entityType> {
    load?: (entity: FieldsMetadata<entityType>) => FieldMetadata[]
}
export interface FindOptionsBase<entityType> extends LoadOptions<entityType> {
    /** filters the data
    * @example
    * where p => p.price.isGreaterOrEqualTo(5)
    * @see For more usage examples see [EntityWhere](https://remult-ts.github.io/guide/ref_entitywhere)
    */
    where?: EntityWhere<entityType>;
    /** Determines the order in which the result will be sorted in
     * @see See [EntityOrderBy](https://remult-ts.github.io/guide/ref__entityorderby) for more examples on how to sort
     */
    orderBy?: EntityOrderBy<entityType>;
}
export interface FindFirstOptions<entityType> extends FindOptionsBase<entityType>, FindFirstOptionsBase<entityType> {



}
export interface FindFirstOptionsBase<entityType> extends LoadOptions<entityType> {
    /** default true
      */
    useCache?: boolean;

    createIfNotFound?: boolean;
}
export interface IterateOptions<entityType> extends FindOptionsBase<entityType> {
    progress?: { progress: (progress: number) => void };
}
export interface IterableResult<T> {
    toArray(options?: IterateToArrayOptions): Promise<T[]>;
    first(): Promise<T>;
    count(): Promise<number>;
    forEach(what: (item: T) => Promise<any>): Promise<number>;
    [Symbol.asyncIterator](): {
        next: () => Promise<IteratorResult<T>>;
    };
}
<|MERGE_RESOLUTION|>--- conflicted
+++ resolved
@@ -196,15 +196,12 @@
 
 
 [] review weird typing issue with article payload action that failed for some reason
-<<<<<<< HEAD
 [] make the entity error, include the message of any exception on save - and use it in the angular todo as the error.
 [] in the react todo demo - it's very strict from typescript perspective
   [] can't assign null to string etc...
-=======
 
 [] talk about invoking client side validation
 
->>>>>>> 6a399d08
 
 
 
