--- conflicted
+++ resolved
@@ -2,14 +2,11 @@
     "files.associations": {
         "*.json": "jsonc"
     },
-<<<<<<< HEAD
     "cSpell.words": [
         "angular",
         "angular's",
         "postgres",
         "remult"
-    ]
-=======
+    ],
     "typescript.tsdk": "node_modules\\typescript\\lib"
->>>>>>> 01d7f0c3
 }